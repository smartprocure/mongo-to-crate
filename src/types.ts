--- conflicted
+++ resolved
@@ -1,11 +1,6 @@
 import { JSONSchema } from 'mongochangestream'
-<<<<<<< HEAD
 import type { ChangeStreamDocument, ObjectId } from 'mongodb'
-import { Node } from 'obj-walker'
-=======
-import type { ChangeStreamDocument, Document } from 'mongodb'
 import { Mapper, Node } from 'obj-walker'
->>>>>>> e8a5b6b1
 
 interface RenameOption {
   /** Dotted path to renamed dotted path */
