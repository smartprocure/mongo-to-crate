--- conflicted
+++ resolved
@@ -1,10 +1,6 @@
 {
   "name": "mongo2crate",
-<<<<<<< HEAD
-  "version": "0.43.0",
-=======
   "version": "0.44.0",
->>>>>>> 89dc0316
   "description": "Sync MongoDB to CrateDB and Convert JSON schema to SQL DDL",
   "main": "dist/index.js",
   "types": "dist/index.d.ts",
@@ -56,21 +52,12 @@
     "dupes-of-hazard": "^0.1.0",
     "eventemitter3": "^5.0.1",
     "lodash": "^4.17.21",
-<<<<<<< HEAD
-    "minimatch": "^6.2.0",
-    "mongochangestream": "^0.43.2",
-    "node-fetch": "^3.2.8",
-    "obj-walker": "^1.7.0",
-    "p-retry": "^5.1.1",
-    "prom-utils": "^0.4.0"
-=======
     "minimatch": "^10.0.1",
     "mongochangestream": "^0.48.0",
     "node-fetch": "^3.3.2",
     "obj-walker": "^2.2.0",
     "p-retry": "^6.2.0",
     "prom-utils": "^0.9.0"
->>>>>>> 89dc0316
   },
   "peerDependencies": {
     "ioredis": ">= 5.4.1",
